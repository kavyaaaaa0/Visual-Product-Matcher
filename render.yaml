--- conflicted
+++ resolved
@@ -2,26 +2,16 @@
   - type: web
     name: visual-product-matcher-backend
     env: python
-<<<<<<< HEAD
-    buildCommand: pip install --upgrade pip && pip install -r requirements.txt
-    startCommand: gunicorn -w 1 -k uvicorn.workers.UvicornWorker main:app --bind 0.0.0.0:$PORT
-    plan: starter
-=======
     region: oregon
     plan: free
-    rootDir: backend
-    buildCommand: "pip install -r requirements.txt"
-    startCommand: "uvicorn main:app --host 0.0.0.0 --port $PORT"
+    buildCommand: "pip install --upgrade pip && pip install -r requirements.txt"
+    startCommand: "gunicorn -w 1 -k uvicorn.workers.UvicornWorker main:app --bind 0.0.0.0:$PORT"
     envVars:
-    
       - key: PINECONE_API_KEY
         sync: false
       - key: GOOGLE_API_KEY
         sync: false
       - key: IMAGE_DIRECTORY
         value: "./images"
-      - key: PORT
-        value: "8000"
       - key: PYTHON_VERSION
-        value: "3.12.0"
->>>>>>> 73ef244e
+        value: "3.11.6"